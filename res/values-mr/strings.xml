<?xml version="1.0" encoding="UTF-8"?>
<!--  Copyright (C) 2009 The Android Open Source Project

     Licensed under the Apache License, Version 2.0 (the "License");
     you may not use this file except in compliance with the License.
     You may obtain a copy of the License at

          http://www.apache.org/licenses/LICENSE-2.0

     Unless required by applicable law or agreed to in writing, software
     distributed under the License is distributed on an "AS IS" BASIS,
     WITHOUT WARRANTIES OR CONDITIONS OF ANY KIND, either express or implied.
     See the License for the specific language governing permissions and
     limitations under the License.
 -->

<resources xmlns:android="http://schemas.android.com/apk/res/android"
    xmlns:xliff="urn:oasis:names:tc:xliff:document:1.2">
    <string name="uid_label" msgid="8421971615411294156">"मीडिया"</string>
    <string name="storage_description" msgid="4081716890357580107">"स्थानिक स्टोरेज"</string>
    <string name="app_label" msgid="9035307001052716210">"मीडिया स्टोरेज"</string>
    <string name="artist_label" msgid="8105600993099120273">"कलाकार"</string>
    <string name="unknown" msgid="2059049215682829375">"अज्ञात"</string>
    <string name="root_images" msgid="5861633549189045666">"इमेज"</string>
    <string name="root_videos" msgid="8792703517064649453">"व्हिडिओ"</string>
    <string name="root_audio" msgid="3505830755201326018">"ऑडिओ"</string>
    <string name="root_documents" msgid="3829103301363849237">"दस्तऐवज"</string>
    <string name="permission_required" msgid="1460820436132943754">"या आयटममध्ये बदल करण्यसाठी किंवा तो हटवण्यासाठी परवानगीची आवश्यकता आहे."</string>
    <string name="permission_required_action" msgid="706370952366113539">"सुरू ठेवा"</string>
    <string name="grant_dialog_button_allow" msgid="1644287024501033471">"अनुमती द्या"</string>
    <string name="grant_dialog_button_deny" msgid="6190589471415815741">"नाकारा"</string>
    <!-- no translation found for permission_more_thumb (3530243737498196228) -->
    <plurals name="permission_more_text" formatted="false" msgid="7291997297174507324">
      <item quantity="other">आणखी <xliff:g id="COUNT_1">^1</xliff:g> अतिरिक्त आयटम</item>
      <item quantity="one">आणखी <xliff:g id="COUNT_0">^1</xliff:g> अतिरिक्त आयटम</item>
    </plurals>
<<<<<<< HEAD
    <string name="cache_clearing_dialog_title" msgid="4672878017407595782">"तात्पुरत्या अ‍ॅप फाइल काढून टाकायच्या आहेत का?"</string>
    <string name="cache_clearing_dialog_text" msgid="7057784635111940957">"<xliff:g id="APP_SEEKING_PERMISSION">%s</xliff:g> ला काही तात्पुरत्या फाइल साफ करायच्या आहेत. यामुळे बॅटरी किंवा सेल्युलर डेटाच्या वापरात वाढ होऊ शकते."</string>
    <string name="cache_clearing_in_progress_title" msgid="6902220064511664209">"तात्‍पुरत्‍या ॲप फाइल काढून टाकत आहे…"</string>
    <string name="allow" msgid="8885707816848569619">"अनुमती द्या"</string>
    <string name="deny" msgid="6040983710442068936">"नकार द्या"</string>
    <plurals name="permission_write_audio" formatted="false" msgid="8914759422381305478">
      <item quantity="other"><xliff:g id="APP_NAME_1">^1</xliff:g> ला <xliff:g id="COUNT">^2</xliff:g> ऑडिओ फाइल सुधारित करण्याची परवानगी द्यायची आहे का?</item>
      <item quantity="one"><xliff:g id="APP_NAME_0">^1</xliff:g> ला ही ऑडिओ फाइल सुधारित करण्याची परवानगी द्यायची आहे का?</item>
=======
    <!-- no translation found for cache_clearing_dialog_title (543177167845854283) -->
    <skip />
    <!-- no translation found for cache_clearing_dialog_text (425995541409682360) -->
    <skip />
    <!-- no translation found for allow (8885707816848569619) -->
    <skip />
    <!-- no translation found for deny (6040983710442068936) -->
    <skip />
    <plurals name="permission_write_audio" formatted="false" msgid="3539998638571517689">
      <item quantity="other"><xliff:g id="APP_NAME_1">^1</xliff:g> ला <xliff:g id="COUNT">^2</xliff:g> ऑडिओ फाइल बदलण्याची परवानगी द्यायची आहे का?</item>
      <item quantity="one"><xliff:g id="APP_NAME_0">^1</xliff:g> ला ही ऑडिओ फाइल बदलण्याची परवानगी द्यायची आहे का?</item>
>>>>>>> f956e1c9
    </plurals>
    <plurals name="permission_write_video" formatted="false" msgid="8695335317588947410">
      <item quantity="other"><xliff:g id="APP_NAME_1">^1</xliff:g> ला <xliff:g id="COUNT">^2</xliff:g> व्हिडिओ बदलण्याची परवानगी द्यायची आहे का?</item>
      <item quantity="one"><xliff:g id="APP_NAME_0">^1</xliff:g> ला हा व्हिडिओ बदलण्याची परवानगी द्यायची आहे का?</item>
    </plurals>
    <plurals name="permission_write_image" formatted="false" msgid="9032317900030650266">
      <item quantity="other"><xliff:g id="APP_NAME_1">^1</xliff:g> ला <xliff:g id="COUNT">^2</xliff:g> फोटो बदलण्याची परवानगी द्यायची आहे का?</item>
      <item quantity="one"><xliff:g id="APP_NAME_0">^1</xliff:g> ला हा फोटो बदलण्याची परवानगी द्यायची आहे का?</item>
    </plurals>
    <plurals name="permission_write_generic" formatted="false" msgid="3099002288826692797">
      <item quantity="other"><xliff:g id="APP_NAME_1">^1</xliff:g> ला <xliff:g id="COUNT">^2</xliff:g> आयटम बदलण्याची परवानगी द्यायची आहे का?</item>
      <item quantity="one"><xliff:g id="APP_NAME_0">^1</xliff:g> ला हा आयटम बदलण्याची परवानगी द्यायची आहे का?</item>
    </plurals>
    <string name="permission_write_grant" msgid="3160858917750790130">"बदला"</string>
    <string name="permission_write_deny" msgid="7090074081877311071">"रद्द करा"</string>
    <plurals name="permission_trash_audio" formatted="false" msgid="6116371056718108592">
      <item quantity="other"><xliff:g id="APP_NAME_1">^1</xliff:g> ला <xliff:g id="COUNT">^2</xliff:g> ऑडिओ फाइल कचऱ्यामध्ये हलवण्याची परवानगी द्यायची आहे का?</item>
      <item quantity="one"><xliff:g id="APP_NAME_0">^1</xliff:g> ला ही ऑडिओ फाइल कचऱ्यामध्ये हलवण्याची परवानगी द्यायची आहे का?</item>
    </plurals>
    <plurals name="permission_trash_audio_info" formatted="false" msgid="5002847308948758655">
      <item quantity="other">या ऑडिओ फाइल <xliff:g id="DURATION_1">^3</xliff:g> दिवसांनंतर कायमच्या हटवल्या जातील</item>
      <item quantity="one">ही ऑडिओ फाइल <xliff:g id="DURATION_0">^3</xliff:g> दिवसांनंतर कायमची हटवली जाईल</item>
    </plurals>
    <plurals name="permission_trash_video" formatted="false" msgid="7900111984425589714">
      <item quantity="other"><xliff:g id="APP_NAME_1">^1</xliff:g> ला <xliff:g id="COUNT">^2</xliff:g> व्हिडिओ कचऱ्यामध्ये हलवण्याची परवानगी द्यायची आहे का?</item>
      <item quantity="one"><xliff:g id="APP_NAME_0">^1</xliff:g> ला हा व्हिडिओ कचऱ्यामध्ये हलवण्याची परवानगी द्यायची आहे का?</item>
    </plurals>
    <plurals name="permission_trash_video_info" formatted="false" msgid="4604871492287117394">
      <item quantity="other">हे व्हिडिओ <xliff:g id="DURATION_1">^3</xliff:g> दिवसांनंतर कायमचे हटवले जातील</item>
      <item quantity="one">हा व्हिडिओ <xliff:g id="DURATION_0">^3</xliff:g> दिवसांनंतर कायमचा हटवला जाईल</item>
    </plurals>
    <plurals name="permission_trash_image" formatted="false" msgid="9204660448046457869">
      <item quantity="other"><xliff:g id="APP_NAME_1">^1</xliff:g> ला <xliff:g id="COUNT">^2</xliff:g> फोटो कचऱ्यामध्ये हलवण्याची परवानगी द्यायची आहे का?</item>
      <item quantity="one"><xliff:g id="APP_NAME_0">^1</xliff:g> ला हा फोटो कचऱ्यामध्ये हलवण्याची परवानगी द्यायची आहे का?</item>
    </plurals>
    <plurals name="permission_trash_image_info" formatted="false" msgid="4214797662365755925">
      <item quantity="other">हे फोटो <xliff:g id="DURATION_1">^3</xliff:g> दिवसांनंतर कायमचे हटवले जातील</item>
      <item quantity="one">हा फोटो <xliff:g id="DURATION_0">^3</xliff:g> दिवसांनंतर कायमचा हटवला जाईल</item>
    </plurals>
    <plurals name="permission_trash_generic" formatted="false" msgid="427752775725644743">
      <item quantity="other"><xliff:g id="APP_NAME_1">^1</xliff:g> ला <xliff:g id="COUNT">^2</xliff:g> आयटम कचऱ्यामध्ये हलवण्याची परवानगी द्यायची आहे का?</item>
      <item quantity="one"><xliff:g id="APP_NAME_0">^1</xliff:g> ला हा आयटम कचऱ्यामध्ये हलवण्याची परवानगी द्यायची आहे का?</item>
    </plurals>
    <plurals name="permission_trash_generic_info" formatted="false" msgid="7932965324027540546">
      <item quantity="other">हे आयटम <xliff:g id="DURATION_1">^3</xliff:g> दिवसांनंतर कायमचे हटवले जातील</item>
      <item quantity="one">हा आयटम <xliff:g id="DURATION_0">^3</xliff:g> दिवसांनंतर कायमचा हटवला जाईल</item>
    </plurals>
    <string name="permission_trash_grant" msgid="2279489962040272178">"कचऱ्यामध्ये हलवा"</string>
    <string name="permission_trash_deny" msgid="2447949475239137483">"रद्द करा"</string>
    <plurals name="permission_untrash_audio" formatted="false" msgid="5716379492864435914">
      <item quantity="other"><xliff:g id="APP_NAME_1">^1</xliff:g> ला <xliff:g id="COUNT">^2</xliff:g> ऑडिओ फाइल कचऱ्यामधून बाहेर हलवण्याची परवानगी द्यायची आहे का?</item>
      <item quantity="one"><xliff:g id="APP_NAME_0">^1</xliff:g> ला ही ऑडिओ फाइल कचऱ्यामधून बाहेर हलवण्याची परवानगी द्यायची आहे का?</item>
    </plurals>
    <plurals name="permission_untrash_video" formatted="false" msgid="4554487646802678525">
      <item quantity="other"><xliff:g id="APP_NAME_1">^1</xliff:g> ला <xliff:g id="COUNT">^2</xliff:g> व्हिडिओ कचऱ्यामधून बाहेर हलवण्याची परवानगी द्यायची आहे का?</item>
      <item quantity="one"><xliff:g id="APP_NAME_0">^1</xliff:g> ला हा व्हिडिओ कचऱ्यामधून बाहेर हलवण्याची परवानगी द्यायची आहे का?</item>
    </plurals>
    <plurals name="permission_untrash_image" formatted="false" msgid="3209306923499767662">
      <item quantity="other"><xliff:g id="APP_NAME_1">^1</xliff:g> ला <xliff:g id="COUNT">^2</xliff:g> फोटो कचऱ्यामधून बाहेर हलवण्याची परवानगी द्यायची आहे का?</item>
      <item quantity="one"><xliff:g id="APP_NAME_0">^1</xliff:g> ला हा फोटो कचऱ्यामधून बाहेर हलवण्याची परवानगी द्यायची आहे का?</item>
    </plurals>
    <plurals name="permission_untrash_generic" formatted="false" msgid="4607666277638602132">
      <item quantity="other"><xliff:g id="APP_NAME_1">^1</xliff:g> ला <xliff:g id="COUNT">^2</xliff:g> आयटम कचऱ्यामधून बाहेर हलवण्याची परवानगी द्यायची आहे का?</item>
      <item quantity="one"><xliff:g id="APP_NAME_0">^1</xliff:g> ला हा आयटम कचऱ्यामधून बाहेर हलवण्याची परवानगी द्यायची आहे का?</item>
    </plurals>
    <string name="permission_untrash_grant" msgid="8438940480373451790">"कचर्‍यामधून बाहेर हलवा"</string>
    <string name="permission_untrash_deny" msgid="8008055757469903604">"रद्द करा"</string>
    <plurals name="permission_delete_audio" formatted="false" msgid="6390202287788379608">
      <item quantity="other"><xliff:g id="APP_NAME_1">^1</xliff:g> ला <xliff:g id="COUNT">^2</xliff:g> ऑडिओ फाइल हटवायची परवानगी द्यायची आहे का?</item>
      <item quantity="one"><xliff:g id="APP_NAME_0">^1</xliff:g> ला ही ऑडिओ फाइल हटवायची परवानगी द्यायची आहे का?</item>
    </plurals>
    <plurals name="permission_delete_video" formatted="false" msgid="1577978206881284398">
      <item quantity="other"><xliff:g id="APP_NAME_1">^1</xliff:g> ला <xliff:g id="COUNT">^2</xliff:g> व्हिडिओ हटवायची परवानगी द्यायची आहे का?</item>
      <item quantity="one"><xliff:g id="APP_NAME_0">^1</xliff:g> ला हा व्हिडिओ हटवायची परवानगी द्यायची आहे का?</item>
    </plurals>
    <plurals name="permission_delete_image" formatted="false" msgid="8435429587272893063">
      <item quantity="other"><xliff:g id="APP_NAME_1">^1</xliff:g> ला <xliff:g id="COUNT">^2</xliff:g> फोटो हटवण्याची परवानगी द्यायची का?</item>
      <item quantity="one"><xliff:g id="APP_NAME_0">^1</xliff:g> ला हा फोटो हटवायची परवानगी द्यायची आहे का?</item>
    </plurals>
    <plurals name="permission_delete_generic" formatted="false" msgid="5949614272661654178">
      <item quantity="other"><xliff:g id="APP_NAME_1">^1</xliff:g> ला <xliff:g id="COUNT">^2</xliff:g> आयटम हटवायची परवानगी द्यायची आहे का?</item>
      <item quantity="one"><xliff:g id="APP_NAME_0">^1</xliff:g> ला हा आयटम हटवायची परवानगी द्यायची आहे का?</item>
    </plurals>
    <string name="permission_delete_grant" msgid="8682518049167813926">"हटवा"</string>
    <string name="permission_delete_deny" msgid="3742780367403897552">"रद्द करा"</string>
</resources><|MERGE_RESOLUTION|>--- conflicted
+++ resolved
@@ -34,16 +34,6 @@
       <item quantity="other">आणखी <xliff:g id="COUNT_1">^1</xliff:g> अतिरिक्त आयटम</item>
       <item quantity="one">आणखी <xliff:g id="COUNT_0">^1</xliff:g> अतिरिक्त आयटम</item>
     </plurals>
-<<<<<<< HEAD
-    <string name="cache_clearing_dialog_title" msgid="4672878017407595782">"तात्पुरत्या अ‍ॅप फाइल काढून टाकायच्या आहेत का?"</string>
-    <string name="cache_clearing_dialog_text" msgid="7057784635111940957">"<xliff:g id="APP_SEEKING_PERMISSION">%s</xliff:g> ला काही तात्पुरत्या फाइल साफ करायच्या आहेत. यामुळे बॅटरी किंवा सेल्युलर डेटाच्या वापरात वाढ होऊ शकते."</string>
-    <string name="cache_clearing_in_progress_title" msgid="6902220064511664209">"तात्‍पुरत्‍या ॲप फाइल काढून टाकत आहे…"</string>
-    <string name="allow" msgid="8885707816848569619">"अनुमती द्या"</string>
-    <string name="deny" msgid="6040983710442068936">"नकार द्या"</string>
-    <plurals name="permission_write_audio" formatted="false" msgid="8914759422381305478">
-      <item quantity="other"><xliff:g id="APP_NAME_1">^1</xliff:g> ला <xliff:g id="COUNT">^2</xliff:g> ऑडिओ फाइल सुधारित करण्याची परवानगी द्यायची आहे का?</item>
-      <item quantity="one"><xliff:g id="APP_NAME_0">^1</xliff:g> ला ही ऑडिओ फाइल सुधारित करण्याची परवानगी द्यायची आहे का?</item>
-=======
     <!-- no translation found for cache_clearing_dialog_title (543177167845854283) -->
     <skip />
     <!-- no translation found for cache_clearing_dialog_text (425995541409682360) -->
@@ -55,7 +45,6 @@
     <plurals name="permission_write_audio" formatted="false" msgid="3539998638571517689">
       <item quantity="other"><xliff:g id="APP_NAME_1">^1</xliff:g> ला <xliff:g id="COUNT">^2</xliff:g> ऑडिओ फाइल बदलण्याची परवानगी द्यायची आहे का?</item>
       <item quantity="one"><xliff:g id="APP_NAME_0">^1</xliff:g> ला ही ऑडिओ फाइल बदलण्याची परवानगी द्यायची आहे का?</item>
->>>>>>> f956e1c9
     </plurals>
     <plurals name="permission_write_video" formatted="false" msgid="8695335317588947410">
       <item quantity="other"><xliff:g id="APP_NAME_1">^1</xliff:g> ला <xliff:g id="COUNT">^2</xliff:g> व्हिडिओ बदलण्याची परवानगी द्यायची आहे का?</item>
